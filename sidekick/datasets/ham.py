import functools
import os
import sys
import tempfile
from typing import Tuple
from zipfile import ZipFile

import numpy as np
import pandas as pd
import requests
import sidekick
from tqdm import tqdm


def download_and_extract_zip_file(url: str, directory: str) -> None:
    if not os.path.isdir(directory):
        sys.exit('Directory provided does not exist')

    response = requests.get(url, stream=True)
    response.raise_for_status()

    # Total size in bytes.
    total_size = int(response.headers['content-length'])
    block_size = 1024

    with tempfile.TemporaryFile() as handle:
        for chunk in tqdm(
                response.iter_content(block_size),
                total=total_size//block_size,
                unit='KB',
        ):
            if chunk:  # filter out keep-alive new chunks
                handle.write(chunk)

        with ZipFile(handle) as zip_handle:
            zip_handle.extractall(directory)


def balance_dataset(df: pd.DataFrame, cat_column: str) -> pd.DataFrame:
    # oversampling of under-represented categories
    cat_counts = df[cat_column].value_counts().to_dict()
    larger_class = max(cat_counts, key=cat_counts.get)
    counts_larger_class = cat_counts[larger_class]

    for cat in cat_counts:
        samples = counts_larger_class - cat_counts[cat]
        sampling = df[df[cat_column] == cat].sample(samples, replace=True)
        df = pd.concat([df, sampling], ignore_index=True)

    # shuffle dataset
    return df.sample(frac=1).reset_index(drop=True)


def create_ham_dataset(
        directory: str = None,
        size: Tuple[int, int] = (224, 224),
        split: float = 0.8,
        balance: bool = True,
        ) -> None:
    """
    Creates zip file with the HAM10000 dataset ready to be uploaded to 
    the Peltarion platform. The dataset contains labeled images of different 
    types of skin lesions. Read more here: https://arxiv.org/abs/1803.10417.
    
    All data for this task is provided under the terms of the Creative Commons 
<<<<<<< HEAD
    Attribution-NonCommercial (CC BY-NC) 4.0 license. You may find the terms of 
    the licence here: https://creativecommons.org/licenses/by-nc/4.0/legalcode.
    If you are unable to accept the terms of this license, do not download or 
    use this data.
    
    Please notice that the disclaimer in the README.md applies.
=======
    Attribution-NonCommercial (CC BY-NC) 4.0 license. If you are unable to 
    accept the terms of this license, do not download or use this data.
    
    Please notice that the disclaimer for datasets in the README.md applies.
>>>>>>> 7a323161

    Arguments:
    directory:  Directory where the dataset will be stored. If not provided, 
                it defaults to the current working directory.
    size:       Image size after resizing: (width, height). The original 
                image size is (600, 450).
    split:      Split fraction between training and validation. 
    balance:    Balance training dataset by oversampling under-represented
                categories
    """""

    images_dir = 'ISIC2018_Task3_Training_Input'
    metadata_dir = 'ISIC2018_Task3_Training_GroundTruth'
    metadata_file = 'ISIC2018_Task3_Training_GroundTruth.csv'

    metadata_zip_url = 'https://challenge.kitware.com/api/v1/item/5ac20eeb56357d4ff856e136/download'
    images_zip_url = 'https://challenge.kitware.com/api/v1/item/5ac20fc456357d4ff856e139/download'

    if directory is None:
        directory = os.getcwd()

    if not os.path.isdir(directory):
        sys.exit('Directory provided does not exist')

    dataset_path = os.path.join(directory, 'ham_dataset.zip')

    with tempfile.TemporaryDirectory() as tmpdir:
        download_and_extract_zip_file(metadata_zip_url, tmpdir)
        download_and_extract_zip_file(images_zip_url, tmpdir)

        # read metadata
        df = pd.read_csv(os.path.join(tmpdir, metadata_dir, metadata_file))

        # decode one-hot encoding
        categories = ['MEL', 'NV', 'BCC', 'AKIEC', 'BKL', 'DF', 'VASC']
        df['category'] = df[categories].idxmax(axis=1)
        df = df.drop(categories, axis=1)

        # split dataset into train and validation
        df['subset'] = ['train' if np.random.random_sample() < split else 'val'
                        for _ in range(df.shape[0])]

        if balance:
            train = df[df['subset'] == 'train']
            val = df[df['subset'] == 'val']
            train_balanced = balance_dataset(train, cat_column='category')
            df = pd.concat([train_balanced, val], ignore_index=True)

        # replace image name by image path
        df['image'] = df['image'].apply(
            lambda x: os.path.join(tmpdir, images_dir, x + '.jpg'))

        image_processor = functools.partial(
            sidekick.process_image,
            mode='resize',
            size=size,
            format='jpeg'
        )

        print('Creating dataset...')
        sidekick.create_dataset(
            dataset_path,
            df,
            path_columns=['image'],
            preprocess={'image': image_processor},
            progress=True,
        )<|MERGE_RESOLUTION|>--- conflicted
+++ resolved
@@ -62,20 +62,13 @@
     the Peltarion platform. The dataset contains labeled images of different 
     types of skin lesions. Read more here: https://arxiv.org/abs/1803.10417.
     
-    All data for this task is provided under the terms of the Creative Commons 
-<<<<<<< HEAD
+    All data is provided under the terms of the Creative Commons
     Attribution-NonCommercial (CC BY-NC) 4.0 license. You may find the terms of 
     the licence here: https://creativecommons.org/licenses/by-nc/4.0/legalcode.
     If you are unable to accept the terms of this license, do not download or 
     use this data.
     
     Please notice that the disclaimer in the README.md applies.
-=======
-    Attribution-NonCommercial (CC BY-NC) 4.0 license. If you are unable to 
-    accept the terms of this license, do not download or use this data.
-    
-    Please notice that the disclaimer for datasets in the README.md applies.
->>>>>>> 7a323161
 
     Arguments:
     directory:  Directory where the dataset will be stored. If not provided, 
